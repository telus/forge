--- conflicted
+++ resolved
@@ -56,49 +56,11 @@
 
 If sufficient resource tags are not present, Forge will make reasonable guesses. It assumes security group naming like `your-project-name-role`, and infers implicit tags from this. Environment variables can provide additional data.
 
-<<<<<<< HEAD
-```curl https://raw.githubusercontent.com/telusdigital/forge/master/bootstrap.py | sudo python```
-=======
+
 ### Example
->>>>>>> 809c3e0d
 
 An untagged instance with two security groups named `your-project-name-application` and  `your-project-name-managed`.
 
-<<<<<<< HEAD
-```curl https://YOUR_URL_HERE/bootstrap.py | sudo python```
-
-## Setting up your environment for playbook dev
-
-### Creating the playbook from scratch
-* Create a new repository
-* Populate it with the [Playbook Skeleton](https://github.com/telusdigital/playbook-skeleton) scripts
-* Make sure any vault files have your master vault password in the forge bucket
-
-### Testing changes to roles
-* Make all your changes locally
-* Get them to a next server (test branches, rsync, etc...) in the `/etc/ansible/roles/username.rolename` path
-* Edit `/tmp/playbook-*.yaml` on the server to use your test role instead of telusdigital's
-* Use `ansible-playbook` to rerun the playbook manually
-
-### Syncing playbooks to forge
-```pip install s3cmd```
-
-```s3cmd --configure```
-
-```s3cmd sync playbook-foo/ s3://telusdigital-forge/foo/```
-
-### Rerun forge without reprovisioning
-* SSH into the server
-* Run `sudo reforge`
-
-### Checking that everything ran properly
-```cat /var/log/cloud-init-output.log```
-
-### Troubleshooting
-Q: fatal: [localhost] => One or more undefined variables: 'domain' is undefined
-
-A: Add domain: teluswebteam.com to your infra playbook until we get it sorted out how this can be done better globally.
-=======
 * Project will be `your-project-name`.
 * ForgeBucket will read `FORGE_BUCKET` from the environment.
 * Role will be `['application', 'managed']`, and Forge will configure both.
@@ -123,7 +85,6 @@
 ```
 
 ## License
->>>>>>> 809c3e0d
 
 [MIT](https://tldrlegal.com/license/mit-license)
 
